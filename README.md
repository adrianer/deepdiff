--- conflicted
+++ resolved
@@ -1,8 +1,4 @@
-<<<<<<< HEAD
 # deepdiff v 3.0.0
-=======
-# deepdiff v 2.5.3
->>>>>>> ec30c3d5
 
 <!-- ![Downloads](https://img.shields.io/pypi/dm/deepdiff.svg?style=flat) -->
 ![Python Versions](https://img.shields.io/pypi/pyversions/deepdiff.svg?style=flat)
@@ -436,12 +432,9 @@
 
 ##Changelog
 
-<<<<<<< HEAD
 - v3-0-0: TBD
-=======
 - v2-5-3: Bug fix on logging for content hash.
 - v2-5-2: Bug fixes on content hash.
->>>>>>> ec30c3d5
 - v2-5-0: Adding ContentHash module to fix ignore_order once and for all.
 - v2-1-0: Adding Deep Search. Now you can search for item in an object.
 - v2-0-0: Exclusion patterns better coverage. Updating docs.
